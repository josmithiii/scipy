--- conflicted
+++ resolved
@@ -1466,14 +1466,10 @@
     Parameters
     ----------
     a : array_like
-<<<<<<< HEAD
-        Values from which to extract score.
-    per : scalar in range [0,100] (or sequence of floats)
-=======
         A 1-D array of values from which to extract score.
-    per : scalar
->>>>>>> 3f0be848
-        Percentile at which to extract score.
+    per : array_like
+        Percentile(s) at which to extract score.  Values should be in range
+        [0,100].
     limit : tuple, optional
         Tuple of two scalars, the lower and upper limits within which to
         compute the percentile. Values of `a` outside
@@ -1482,20 +1478,14 @@
         This optional parameter specifies the interpolation method to use,
         when the desired quantile lies between two data points `i` and `j`
 
-<<<<<<< HEAD
-        - fraction: `i + (j - i)*fraction`, where `fraction` is the
-                    fractional part of the index surrounded by `i` and `j`.
-        -lower: `i`.
-        - higher: `j`.
+          - fraction: ``i + (j - i) * fraction`` where ``fraction`` is the
+            fractional part of the index surrounded by ``i`` and ``j``.
+          - lower: ``i``.
+          - higher: ``j``.
+
     axis : int, optional
         Axis along which the percentiles are computed. The default (None)
         is to compute the median along a flattened version of the array.
-=======
-          - fraction: `i + (j - i)*fraction` where ``fraction`` is the
-            fractional part of the index surrounded by `i` and `j`.
-          - lower: `i`.
-          - higher: `j`.
->>>>>>> 3f0be848
 
     Returns
     -------
