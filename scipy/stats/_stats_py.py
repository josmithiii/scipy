--- conflicted
+++ resolved
@@ -83,17 +83,14 @@
            'brunnermunzel', 'alexandergovern']
 
 
-<<<<<<< HEAD
+
 # This should probably be rewritten to avoid nested TypeErrors in favor of
 # branching based on dtype.
-def _contains_nan(a, nan_policy='propagate'):
+def _contains_nan(a, nan_policy='propagate', use_summation=True):
     # only inexact (floating/complexfloating) and object arrays support np.nan
     if not (np.issubdtype(a.dtype, np.inexact)
             or np.issubdtype(a.dtype, object)):
         return False, nan_policy
-=======
-def _contains_nan(a, nan_policy='propagate', use_summation=True):
->>>>>>> 56039d9a
     policies = ['propagate', 'raise', 'omit']
     if nan_policy not in policies:
         raise ValueError("nan_policy must be one of {%s}" %
